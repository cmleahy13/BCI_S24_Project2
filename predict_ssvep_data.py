--- conflicted
+++ resolved
@@ -278,21 +278,12 @@
         for end in end_times:
             
             # Update the list containing the figures of merit
-<<<<<<< HEAD
             if (end < start) or ((end - start) > 20) or ((end - start) == 0) or (start >= 20): # check to make sure valid start and end time
                
                 # Update lists with placeholder values for invalid times
                 merit_values = (0.5,0.00)
                 figures_of_merit.append(merit_values)
                 
-=======
-            if (end<start) or (start>=20) or ((end - start)>20) or ((end-start)==0): # check to make sure valid start and end time
-              
-               # Update lists with placeholder values for invalid times
-               merit_values = (0.5,0.00)
-               figures_of_merit.append(merit_values)
-
->>>>>>> 5cbfc15e
             else: # times are valid
                 
                 # Predictions
