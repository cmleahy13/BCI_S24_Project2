#!/usr/bin/env python3
# -*- coding: utf-8 -*-
"""
Created on Thu Mar 28 19:36:44 2024

@author: Claire Leahy and Lute Lillo
"""

# import packages
import numpy as np
from import_ssvep_data import load_ssvep_data
from predict_ssvep_data import generate_predictions, calculate_figures_of_merit, figures_of_merit_over_epochs, plot_figures_of_merit

#%% Load the Data

# Load the SSVEP data for subject 1
data_s1 = load_ssvep_data(subject=1, data_directory='SsvepData/')

# Load the SSVEP data for subject 2
#data_s2 = load_ssvep_data(subject=2, data_directory='SsvepData/')

#%% Part A: Generate Predictions

# Generate predictions for subject 1, channel Oz
predicted_labels_s1, truth_labels_s1 = generate_predictions(data=data_s1, channel='Oz', epoch_start_time=0, epoch_end_time=20)

# Generate predictions for subject 2, channel Oz
#predicted_labels_s2, truth_labels_s2 = generate_predictions(data=data_s2, channel='Oz', epoch_start_time=0, epoch_end_time=10)

#%% Part B: Calculate Accuracy and ITR

# Calculate figures of merit for subject 1, channel Oz
accuracy_s1, ITR_time_s1 = calculate_figures_of_merit(data_s1, predicted_labels_s1, truth_labels_s1, classes_count=2)

# Calculate figures of merit for subject 2, channel Oz
#accuracy_s2, ITR_time_s2 = calculate_figures_of_merit(data_s2, predicted_labels_s2, truth_labels_s2, classes_count=2)

#%% Part C: Loop Through Epoch Limits

# Create arrays for start and end times
<<<<<<< HEAD
start_times = [0, 1, 2, 3, 4, 5, 6, 7, 8, 9]
end_times = [10, 11, 12, 13, 14, 15, 16, 17, 18, 19]
=======
start_times = np.arange(0,20)
end_times = np.arange(0,20)
>>>>>>> cfe728ee

# Calculate figures of merit for various epochs for subject 1, channel Oz
figures_of_merit_s1 = figures_of_merit_over_epochs(data=data_s1, start_times=start_times, end_times=end_times, channel='Oz')

# Calculate figures of merit for various epochs for subject 2, channel Oz
#figures_of_merit_s2 = figures_of_merit_over_epochs(data=data_s2, start_times=start_times, end_times=end_times, channel='Oz')

#%% Part D: Plot Results

# Plot figures of merit for various epochs for subject 1, channel Oz
plot_figures_of_merit(figures_of_merit_s1, start_times=start_times, end_times=end_times, channel='Oz', subject=1)

# Plot figures of merit for various epochs for subject 2, channel Oz
#plot_figures_of_merit(figures_of_merit_s2, start_times=start_times, end_times=end_times, channel='Oz', subject=2)<|MERGE_RESOLUTION|>--- conflicted
+++ resolved
@@ -38,13 +38,8 @@
 #%% Part C: Loop Through Epoch Limits
 
 # Create arrays for start and end times
-<<<<<<< HEAD
-start_times = [0, 1, 2, 3, 4, 5, 6, 7, 8, 9]
-end_times = [10, 11, 12, 13, 14, 15, 16, 17, 18, 19]
-=======
 start_times = np.arange(0,20)
 end_times = np.arange(0,20)
->>>>>>> cfe728ee
 
 # Calculate figures of merit for various epochs for subject 1, channel Oz
 figures_of_merit_s1 = figures_of_merit_over_epochs(data=data_s1, start_times=start_times, end_times=end_times, channel='Oz')
